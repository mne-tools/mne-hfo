import pytest
from numpy.testing import assert_almost_equal

from mne import Annotations

from mne_hfo import create_annotations_df
from mne_hfo.compare import compare_detectors
from mne_hfo.detect import RMSDetector

@pytest.fixture(scope='function')
def create_detector1():
    # Create two dummy RMSDetector objects.
    rms1 = RMSDetector()

    # Create two event dataframes with expected columns. We will
    # consider df1 to be predictions from rms1 and df2 to be predictions
    # from rms2
    sfreq = 1000
    # create dummy reference annotations
    onset1 = [8, 12.6, 59.9, 99.2, 150.4]
    offset1 = [9.7300, 14.870, 66.1, 101.22, 156.1]
    duration1 = [offset - onset for onset, offset in zip(onset1, offset1)]

    hfo_annotations = []
    description = ['hfo'] * len(onset1)
    ch_names = [['A1'] for _ in range (len(onset1))]
    ch_hfo_events = Annotations(onset=onset1, duration=duration1,
                                description=description,
                                ch_names=ch_names)
    hfo_annotations.append(ch_hfo_events)
    rms1.hfo_annotations_ = hfo_annotations[0]
    rms1.sfreq = sfreq
    rms1.ch_names = ['A1']

    # Gives dummy detector a length of the data used.
    rms1.n_times = 200*1000

    return rms1

@pytest.fixture(scope='function')
def create_detector2():
    # Create two dummy RMSDetector objects.
    rms2 = RMSDetector()

    # Create two event dataframes with expected columns. We will
    # consider df1 to be predictions from rms1 and df2 to be predictions
    # from rms2
    sfreq = 1000

    # create dummy predicted HFO annotations
    onset2 = [2, 60.1, 98.3, 110.23]
    offset2 = [6.93, 65.6, 101.45, 112.89]
    duration2 = [offset - onset for onset, offset in zip(onset2, offset2)]

    hfo_annotations = []
    description = ['hfo'] * len(onset2)
    ch_names = [['A1'] for _ in range (len(onset2))]
    ch_hfo_events = Annotations(onset=onset2, duration=duration2,
                                description=description,
                                ch_names=ch_names)
    hfo_annotations.append(ch_hfo_events)
    rms2.hfo_annotations_ = hfo_annotations[0]
    rms2.sfreq = sfreq
    rms2.ch_names = ['A1']

    # Gives dummy detector a length of the data used.
    rms2.n_times = 200*1000

    return rms2

def test_compare_detectors():
    """Test comparison metrics."""

    # Create two dummy RMSDetector objects.
    rms1 = RMSDetector()
    rms2 = RMSDetector()

    # Make sure you can't run compare when Detectors haven't been fit
<<<<<<< HEAD
    with pytest.raises(
        RuntimeError, match="clf_1 must be fit" " to data before using compare"
    ):
        compare_detectors(rms1, rms2, method="mutual-info")
=======
    with pytest.raises(RuntimeError, match='clf_1 must be fit'
                                           ' to data before using compare'):
        compare_detectors(rms1, rms2,
                          comp_method="mutual-info",
                          label_method="overlap-predictions")
>>>>>>> 9b581303

    # Create two event dataframes with expected columns. We will
    # consider df1 to be predictions from rms1 and df2 to be predictions
    # from rms2
    sfreq = 1000
    # create dummy reference annotations
    onset1 = [8, 12.6, 59.9, 99.2, 150.4]
    offset1 = [9.7300, 14.870, 66.1, 101.22, 156.1]
    duration1 = [offset - onset for onset, offset in zip(onset1, offset1)]
<<<<<<< HEAD
    ch_name = ["A1"] * len(onset1)
    annotation_label = ["hfo"] * len(onset1)
    annot_df1 = create_annotations_df(
        onset1, duration1, ch_name, sfreq, annotation_label
    )
    annot_df1["sample"] = annot_df1["onset"] * sfreq
=======

    # Make sure you can't run compare when Detectors haven't been fit
    with pytest.raises(RuntimeError, match='clf_1 must be fit'
                                           ' to data before using compare'):
        compare_detectors(rms1, rms2,
                          comp_method="mutual-info",
                          label_method="overlap-predictions")

    hfo_annotations = []
    description = ['hfo'] * len(onset1)
    ch_names = [['A1'] for _ in range (len(onset1))]
    ch_hfo_events = Annotations(onset=onset1, duration=duration1,
                                description=description,
                                ch_names=ch_names)
    hfo_annotations.append(ch_hfo_events)
    rms1.hfo_annotations_ = hfo_annotations[0]
    rms1.sfreq = sfreq
    rms1.ch_names = ['A1']

    # Make sure you can't run compare when Detectors haven't been fit
    with pytest.raises(RuntimeError, match='clf_2 must be fit'
                       ' to data before using compare'):
        compare_detectors(rms1, rms2,
                          comp_method="mutual-info",
                          label_method="overlap-predictions")
>>>>>>> 9b581303

    # create dummy predicted HFO annotations
    onset2 = [2, 60.1, 98.3, 110.23]
    offset2 = [6.93, 65.6, 101.45, 112.89]
    duration2 = [offset - onset for onset, offset in zip(onset2, offset2)]
<<<<<<< HEAD
    ch_name = ["A1"] * len(onset2)
    annotation_label = ["hfo"] * len(onset2)
    annot_df2 = create_annotations_df(
        onset2, duration2, ch_name, sfreq, annotation_label
    )
    annot_df2["sample"] = annot_df2["onset"] * sfreq
=======
>>>>>>> 9b581303

    hfo_annotations = []
    description = ['hfo'] * len(onset2)
    ch_names = [['A1'] for _ in range (len(onset2))]
    ch_hfo_events = Annotations(onset=onset2, duration=duration2,
                                description=description,
                                ch_names=ch_names)
    hfo_annotations.append(ch_hfo_events)
    rms2.hfo_annotations_ = hfo_annotations[0]
    rms2.sfreq = sfreq
    rms2.ch_names = ['A1']

    # Gives dummy detector a length of the data used.
    rms1.n_times = 200*1000

<<<<<<< HEAD
    # Make sure you can't run compare when Detectors haven't been fit
    with pytest.raises(
        RuntimeError, match="clf_2 must be fit" " to data before using compare"
    ):
        compare_detectors(rms1, rms2, method="mutual-info")
=======
    with pytest.raises(RuntimeError, match='clf_2 must be fit'
                       ' to data before using compare'):
        compare_detectors(rms1, rms2,
                          comp_method="mutual-info",
                          label_method="overlap-predictions")
        
    rms2.n_times = 100*1000
>>>>>>> 9b581303

    # Make sure the length of the raw data for each classifier are identical
    with pytest.raises(RuntimeError, match='clf_1 and clf_2 must be fit'
                       ' on the same length of data'):
        compare_detectors(rms1, rms2,
                          comp_method="mutual-info",
                          label_method="overlap-predictions")
        
    rms2.n_times = 200*1000

def test_comparison_methods(create_detector1, create_detector2):
    det1 = create_detector1
    det2 = create_detector2

    # We expect the labels from rms1 to be [False, True, True, True,
    # True, False, True]
    # and the labels from rms2 to be [True, False, False, True, True,
    # True, False]
    # which gives the following mutual info and kappa scores

    expected_mutual_info = 0.20218548540814557
    expected_kappa_score = -0.5217391304347827
    expected_similarity = 0.28571429

    # Calculate mutual info and assert almost equal
<<<<<<< HEAD
    mutual_info = compare_detectors(rms1, rms2, method="mutual-info")
    mi = mutual_info["A1"]
    assert_almost_equal(mi, expected_mutual_info, decimal=5)

    # Calculate kappa score and assert almost equal
    kappa = compare_detectors(rms1, rms2, method="cohen-kappa")
    k = kappa["A1"]
=======
    mutual_info = compare_detectors(det1, det2, label_method="overlap-predictions", comp_method="mutual-info")
    mi = mutual_info['A1']
    assert_almost_equal(mi, expected_mutual_info, decimal=5)

    # Calculate kappa score and assert almost equal
    kappa = compare_detectors(det1, det2, label_method="overlap-predictions", comp_method="cohen-kappa")
    k = kappa['A1']
>>>>>>> 9b581303
    assert_almost_equal(k, expected_kappa_score, decimal=5)

    similarity = compare_detectors(det1, det2, label_method="overlap-predictions", comp_method="similarity-ratio")
    s = similarity['A1']
    assert_almost_equal(s, expected_similarity, decimal=5)

    # Make sure you can't run a random method
    with pytest.raises(NotImplementedError):
        compare_detectors(det1, det2, label_method="overlap=predictions", comp_method="average")



def test_labeling_methods(create_detector1, create_detector2):
    det1 = create_detector1
    det2 = create_detector2

    # We expect the labels from rms1 to be [False, True, True, True,
    # True, False, True]
    # and the labels from rms2 to be [True, False, False, True, True,
    # True, False]
    # which gives the following mutual info and kappa scores

    expected_binning_score = 0.86
    expected_raw_detections = 0.88575

    # Calculate kappa score and assert almost equal
    binning = compare_detectors(det1, det2,
                                label_method="simple-binning",
                                comp_method="similarity-ratio",
                                bin_width=1000)
    b = binning['A1']
    assert_almost_equal(b, expected_binning_score, decimal=2)

    raw_detections = compare_detectors(det1, det2,
                                       label_method="raw-detections",
                                       comp_method="similarity-ratio")
    r = raw_detections['A1']
    assert_almost_equal(r, expected_raw_detections, decimal=5)

    # Make sure you can't run a random method
    with pytest.raises(NotImplementedError):
        compare_detectors(det1, det2, label_method="matching", comp_method="similarity-ratio")<|MERGE_RESOLUTION|>--- conflicted
+++ resolved
@@ -76,18 +76,11 @@
     rms2 = RMSDetector()
 
     # Make sure you can't run compare when Detectors haven't been fit
-<<<<<<< HEAD
-    with pytest.raises(
-        RuntimeError, match="clf_1 must be fit" " to data before using compare"
-    ):
-        compare_detectors(rms1, rms2, method="mutual-info")
-=======
     with pytest.raises(RuntimeError, match='clf_1 must be fit'
                                            ' to data before using compare'):
         compare_detectors(rms1, rms2,
                           comp_method="mutual-info",
                           label_method="overlap-predictions")
->>>>>>> 9b581303
 
     # Create two event dataframes with expected columns. We will
     # consider df1 to be predictions from rms1 and df2 to be predictions
@@ -97,14 +90,6 @@
     onset1 = [8, 12.6, 59.9, 99.2, 150.4]
     offset1 = [9.7300, 14.870, 66.1, 101.22, 156.1]
     duration1 = [offset - onset for onset, offset in zip(onset1, offset1)]
-<<<<<<< HEAD
-    ch_name = ["A1"] * len(onset1)
-    annotation_label = ["hfo"] * len(onset1)
-    annot_df1 = create_annotations_df(
-        onset1, duration1, ch_name, sfreq, annotation_label
-    )
-    annot_df1["sample"] = annot_df1["onset"] * sfreq
-=======
 
     # Make sure you can't run compare when Detectors haven't been fit
     with pytest.raises(RuntimeError, match='clf_1 must be fit'
@@ -130,21 +115,11 @@
         compare_detectors(rms1, rms2,
                           comp_method="mutual-info",
                           label_method="overlap-predictions")
->>>>>>> 9b581303
 
     # create dummy predicted HFO annotations
     onset2 = [2, 60.1, 98.3, 110.23]
     offset2 = [6.93, 65.6, 101.45, 112.89]
     duration2 = [offset - onset for onset, offset in zip(onset2, offset2)]
-<<<<<<< HEAD
-    ch_name = ["A1"] * len(onset2)
-    annotation_label = ["hfo"] * len(onset2)
-    annot_df2 = create_annotations_df(
-        onset2, duration2, ch_name, sfreq, annotation_label
-    )
-    annot_df2["sample"] = annot_df2["onset"] * sfreq
-=======
->>>>>>> 9b581303
 
     hfo_annotations = []
     description = ['hfo'] * len(onset2)
@@ -160,13 +135,6 @@
     # Gives dummy detector a length of the data used.
     rms1.n_times = 200*1000
 
-<<<<<<< HEAD
-    # Make sure you can't run compare when Detectors haven't been fit
-    with pytest.raises(
-        RuntimeError, match="clf_2 must be fit" " to data before using compare"
-    ):
-        compare_detectors(rms1, rms2, method="mutual-info")
-=======
     with pytest.raises(RuntimeError, match='clf_2 must be fit'
                        ' to data before using compare'):
         compare_detectors(rms1, rms2,
@@ -174,7 +142,6 @@
                           label_method="overlap-predictions")
         
     rms2.n_times = 100*1000
->>>>>>> 9b581303
 
     # Make sure the length of the raw data for each classifier are identical
     with pytest.raises(RuntimeError, match='clf_1 and clf_2 must be fit'
@@ -200,15 +167,6 @@
     expected_similarity = 0.28571429
 
     # Calculate mutual info and assert almost equal
-<<<<<<< HEAD
-    mutual_info = compare_detectors(rms1, rms2, method="mutual-info")
-    mi = mutual_info["A1"]
-    assert_almost_equal(mi, expected_mutual_info, decimal=5)
-
-    # Calculate kappa score and assert almost equal
-    kappa = compare_detectors(rms1, rms2, method="cohen-kappa")
-    k = kappa["A1"]
-=======
     mutual_info = compare_detectors(det1, det2, label_method="overlap-predictions", comp_method="mutual-info")
     mi = mutual_info['A1']
     assert_almost_equal(mi, expected_mutual_info, decimal=5)
@@ -216,7 +174,6 @@
     # Calculate kappa score and assert almost equal
     kappa = compare_detectors(det1, det2, label_method="overlap-predictions", comp_method="cohen-kappa")
     k = kappa['A1']
->>>>>>> 9b581303
     assert_almost_equal(k, expected_kappa_score, decimal=5)
 
     similarity = compare_detectors(det1, det2, label_method="overlap-predictions", comp_method="similarity-ratio")
