--- conflicted
+++ resolved
@@ -1,16 +1,6 @@
 appnope==0.1.2; sys_platform == "darwin" and platform_system == "Darwin"
 backcall==0.2.0
 cycler==0.10.0
-<<<<<<< HEAD
-joblib==1.0.1
-kiwisolver==1.3.1; python_version >= "3.6"
-matplotlib==3.4.0
-mne==0.22.0
-mne-bids==0.7
-numpy==1.20.2
-pandas==1.2.3
-pillow==8.1.2; python_version >= "3.6"
-=======
 decorator==5.0.5; python_version >= "3.5"
 ipykernel==5.5.3
 ipython==7.22.0; python_version >= "3.7"
@@ -33,7 +23,6 @@
 ptyprocess==0.7.0
 pydocstyle==6.0.0
 pygments==2.8.1; python_version >= "3.5"
->>>>>>> b9cc29c9
 pyparsing==2.4.7; python_version >= "2.6" and python_version not in "3.0, 3.1, 3.2, 3.3"
 python-dateutil==2.8.1; python_version >= "2.7" and python_version not in "3.0, 3.1, 3.2, 3.3"
 pytz==2021.1
@@ -43,11 +32,7 @@
 six==1.15.0; python_version >= "2.7" and python_version not in "3.0, 3.1, 3.2, 3.3"
 snowballstemmer==2.1.0
 threadpoolctl==2.1.0; python_version >= "3.5"
-<<<<<<< HEAD
-tqdm==4.59.0
-=======
 tornado==6.1; python_version >= "3.5"
 tqdm==4.59.0
 traitlets==5.0.5; python_version >= "3.7"
-wcwidth==0.2.5
->>>>>>> b9cc29c9
+wcwidth==0.2.5